module github.com/FantasyNitroGEN/mcp_operator

go 1.24.0

toolchain go1.25.4

require (
	github.com/aws/aws-sdk-go-v2 v1.39.6
	github.com/aws/aws-sdk-go-v2/config v1.31.17
	github.com/aws/aws-sdk-go-v2/credentials v1.18.21
	github.com/aws/aws-sdk-go-v2/service/s3 v1.90.0
	github.com/go-logr/logr v1.4.3
	github.com/robfig/cron/v3 v3.0.1
	github.com/spf13/cobra v1.10.1
	gopkg.in/yaml.v2 v2.4.0
	gopkg.in/yaml.v3 v3.0.1
	k8s.io/api v0.34.1
	k8s.io/apimachinery v0.34.1
	k8s.io/client-go v0.34.1
	sigs.k8s.io/controller-runtime v0.22.4
)

require (
	github.com/beorn7/perks v1.0.1 // indirect
	github.com/cespare/xxhash/v2 v2.3.0 // indirect
	github.com/emicklei/go-restful/v3 v3.12.2 // indirect
	github.com/evanphx/json-patch/v5 v5.9.11 // indirect
	github.com/fsnotify/fsnotify v1.9.0 // indirect
	github.com/fxamacker/cbor/v2 v2.9.0 // indirect
	github.com/go-logr/zapr v1.3.0 // indirect
	github.com/go-openapi/jsonpointer v0.21.1 // indirect
	github.com/go-openapi/jsonreference v0.21.0 // indirect
	github.com/go-openapi/swag v0.23.1 // indirect
	github.com/google/btree v1.1.3 // indirect
	github.com/google/gnostic-models v0.7.0 // indirect
	github.com/google/go-cmp v0.7.0 // indirect
	github.com/google/uuid v1.6.0
	github.com/josharian/intern v1.0.0 // indirect
	github.com/json-iterator/go v1.1.12 // indirect
	github.com/mailru/easyjson v0.9.0 // indirect
	github.com/modern-go/concurrent v0.0.0-20180306012644-bacd9c7ef1dd // indirect
	github.com/modern-go/reflect2 v1.0.3-0.20250322232337-35a7c28c31ee // indirect
	github.com/munnerz/goautoneg v0.0.0-20191010083416-a7dc8b61c822 // indirect
	github.com/onsi/ginkgo/v2 v2.23.4 // indirect
	github.com/onsi/gomega v1.38.0 // indirect
	github.com/prometheus/client_golang v1.23.2
	github.com/prometheus/client_model v0.6.2 // indirect
	github.com/prometheus/common v0.66.1 // indirect
	github.com/prometheus/procfs v0.17.0 // indirect
	github.com/rogpeppe/go-internal v1.14.1 // indirect
	github.com/x448/float16 v0.8.4 // indirect
	go.uber.org/multierr v1.11.0 // indirect
	go.uber.org/zap v1.27.0 // indirect
	go.yaml.in/yaml/v2 v2.4.2 // indirect
	golang.org/x/net v0.43.0 // indirect
	golang.org/x/oauth2 v0.30.0 // indirect
	golang.org/x/sync v0.16.0 // indirect
	golang.org/x/term v0.34.0 // indirect
	golang.org/x/text v0.28.0 // indirect
	golang.org/x/time v0.12.0 // indirect
	gomodules.xyz/jsonpatch/v2 v2.4.0 // indirect
	google.golang.org/protobuf v1.36.8 // indirect
	gopkg.in/evanphx/json-patch.v4 v4.12.0 // indirect
	gopkg.in/inf.v0 v0.9.1 // indirect
	k8s.io/apiextensions-apiserver v0.34.1
	k8s.io/klog/v2 v2.130.1 // indirect
	k8s.io/kube-openapi v0.0.0-20250710124328-f3f2b991d03b // indirect
	k8s.io/utils v0.0.0-20250604170112-4c0f3b243397 // indirect
	sigs.k8s.io/json v0.0.0-20241014173422-cfa47c3a1cc8 // indirect
	sigs.k8s.io/randfill v1.0.0 // indirect
	sigs.k8s.io/structured-merge-diff/v4 v4.6.0 // indirect
	sigs.k8s.io/yaml v1.6.0
)

require (
	github.com/aws/aws-sdk-go-v2/aws/protocol/eventstream v1.7.3 // indirect
	github.com/aws/aws-sdk-go-v2/feature/ec2/imds v1.18.13 // indirect
	github.com/aws/aws-sdk-go-v2/internal/configsources v1.4.13 // indirect
	github.com/aws/aws-sdk-go-v2/internal/endpoints/v2 v2.7.13 // indirect
	github.com/aws/aws-sdk-go-v2/internal/ini v1.8.4 // indirect
	github.com/aws/aws-sdk-go-v2/internal/v4a v1.4.13 // indirect
	github.com/aws/aws-sdk-go-v2/service/internal/accept-encoding v1.13.3 // indirect
	github.com/aws/aws-sdk-go-v2/service/internal/checksum v1.9.4 // indirect
	github.com/aws/aws-sdk-go-v2/service/internal/presigned-url v1.13.13 // indirect
	github.com/aws/aws-sdk-go-v2/service/internal/s3shared v1.19.13 // indirect
	github.com/aws/aws-sdk-go-v2/service/sso v1.30.1 // indirect
	github.com/aws/aws-sdk-go-v2/service/ssooidc v1.35.5 // indirect
	github.com/aws/aws-sdk-go-v2/service/sts v1.39.1 // indirect
	github.com/aws/smithy-go v1.23.2 // indirect
	github.com/davecgh/go-spew v1.1.2-0.20180830191138-d8f796af33cc // indirect
	github.com/gogo/protobuf v1.3.2 // indirect
	github.com/inconshreveable/mousetrap v1.1.0 // indirect
	github.com/pkg/errors v0.9.1 // indirect
	github.com/pmezard/go-difflib v1.0.1-0.20181226105442-5d4384ee4fb2 // indirect
<<<<<<< HEAD
	github.com/spf13/pflag v1.0.9 // indirect
=======
	github.com/spf13/pflag v1.0.6 // indirect
	go.yaml.in/yaml/v3 v3.0.4 // indirect
>>>>>>> 60b5e79f
	golang.org/x/sys v0.35.0 // indirect
	sigs.k8s.io/structured-merge-diff/v6 v6.3.0 // indirect
)<|MERGE_RESOLUTION|>--- conflicted
+++ resolved
@@ -92,12 +92,7 @@
 	github.com/inconshreveable/mousetrap v1.1.0 // indirect
 	github.com/pkg/errors v0.9.1 // indirect
 	github.com/pmezard/go-difflib v1.0.1-0.20181226105442-5d4384ee4fb2 // indirect
-<<<<<<< HEAD
 	github.com/spf13/pflag v1.0.9 // indirect
-=======
-	github.com/spf13/pflag v1.0.6 // indirect
-	go.yaml.in/yaml/v3 v3.0.4 // indirect
->>>>>>> 60b5e79f
 	golang.org/x/sys v0.35.0 // indirect
 	sigs.k8s.io/structured-merge-diff/v6 v6.3.0 // indirect
 )